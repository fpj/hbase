--- conflicted
+++ resolved
@@ -21,15 +21,9 @@
 
 import java.io.IOException;
 import java.util.ArrayList;
+import java.util.List;
+import java.util.TreeMap;
 import java.util.Arrays;
-import java.util.HashMap;
-import java.util.List;
-import java.util.Map;
-import java.util.TreeMap;
-<<<<<<< HEAD
-=======
-import java.util.Arrays;
->>>>>>> bd5f693b
 import java.util.concurrent.atomic.AtomicBoolean;
 import java.util.concurrent.atomic.AtomicInteger;
 
@@ -475,10 +469,6 @@
 
     region.put(put);
 
-<<<<<<< HEAD
-    // We do support deleting more than 1 'latest' version
-=======
->>>>>>> bd5f693b
     Delete delete = new Delete(row1);
     delete.deleteColumn(fam1, qual);
     delete.deleteColumn(fam1, qual);
@@ -509,9 +499,7 @@
     //testing existing family
     byte [] family = fam2;
     try {
-      Map<byte[], List<KeyValue>> deleteMap = new HashMap<byte[], List<KeyValue>>();
-      deleteMap.put(family, kvs);
-      region.delete(deleteMap, true);
+      region.delete(family, kvs, true);
     } catch (Exception e) {
       assertTrue("Family " +new String(family)+ " does not exist", false);
     }
@@ -520,9 +508,7 @@
     boolean ok = false; 
     family = fam4;
     try {
-      Map<byte[], List<KeyValue>> deleteMap = new HashMap<byte[], List<KeyValue>>();
-      deleteMap.put(family, kvs);
-      region.delete(deleteMap, true);
+      region.delete(family, kvs, true);
     } catch (Exception e) {
       ok = true;
     }
@@ -723,9 +709,7 @@
     kvs.add(new KeyValue(row1, fam1, col2, null));
     kvs.add(new KeyValue(row1, fam1, col3, null));
 
-    Map<byte[], List<KeyValue>> deleteMap = new HashMap<byte[], List<KeyValue>>();
-    deleteMap.put(fam1, kvs);
-    region.delete(deleteMap, true);
+    region.delete(fam1, kvs, true);
 
     // extract the key values out the memstore:
     // This is kinda hacky, but better than nothing...
@@ -2095,9 +2079,9 @@
     FlushThread flushThread = new FlushThread();
     flushThread.start();
 
-    Scan scan = new Scan(Bytes.toBytes("row0"), Bytes.toBytes("row1"));
-//    scan.setFilter(new RowFilter(CompareFilter.CompareOp.EQUAL,
-//      new BinaryComparator(Bytes.toBytes("row0"))));
+    Scan scan = new Scan();
+    scan.setFilter(new RowFilter(CompareFilter.CompareOp.EQUAL,
+      new BinaryComparator(Bytes.toBytes("row0"))));
 
     int expectedCount = numFamilies * numQualifiers;
     List<KeyValue> res = new ArrayList<KeyValue>();
@@ -2128,9 +2112,6 @@
     }
 
     putThread.done();
-
-    region.flushcache();
-
     putThread.join();
     putThread.checkNoError();
 
@@ -2270,9 +2251,6 @@
     }
 
     putThread.done();
-    
-    region.flushcache();
-
     putThread.join();
     putThread.checkNoError();
 
